--- conflicted
+++ resolved
@@ -1,13 +1,7 @@
 //Core deps
-<<<<<<< HEAD
-val amazonV = "2.15.77"
-val catsV = "2.4.1"
-val catsEffectV = "2.4.1"
-=======
 val amazonV = "2.15.80"
 val catsV = "2.3.1"
 val catsEffectV = "2.3.1"
->>>>>>> 4ddfa937
 val fs2V = "2.5.0"
 val log4catsV = "1.1.1"
 val refinedV = "0.9.20"
