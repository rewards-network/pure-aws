//Core deps
<<<<<<< HEAD
val amazonV = "2.17.38"
val catsV = "2.6.1"
val catsEffectV = "3.2.9"
=======
val amazonV = "2.17.121"
val catsV = "2.7.0"
val catsEffectV = "3.2.8"
>>>>>>> e04e090f
val fs2V = "3.1.2"
val log4catsV = "1.2.0"
val refinedV = "0.9.25"
val collectionCompatV = "2.5.0"

val catsCore = "org.typelevel" %% "cats-core" % catsV
val catsEffect = "org.typelevel" %% "cats-effect-std" % catsEffectV
val fs2Core = "co.fs2" %% "fs2-core" % fs2V
val fs2Io = "co.fs2" %% "fs2-io" % fs2V
val fs2ReactiveStreams = "co.fs2" %% "fs2-reactive-streams" % fs2V
val awsSdkCore = "software.amazon.awssdk" % "sdk-core" % amazonV
val awsSQS = "software.amazon.awssdk" % "sqs" % amazonV
val awsS3 = "software.amazon.awssdk" % "s3" % amazonV
val refined = "eu.timepit" %% "refined" % refinedV
val collectionCompat =
  "org.scala-lang.modules" %% "scala-collection-compat" % collectionCompatV

//Test/build deps
val munitV = "0.7.29"
val munitCatsEffectV = "1.0.7"
val scalaCheckV = "1.15.4"
val scalaCheckEffectV = "1.0.2"

val catsEffectLaws =
  "org.typelevel" %% "cats-effect-laws" % catsEffectV % "test"
val log4catsTesting =
  "io.chrisdavenport" %% "log4cats-testing" % log4catsV % "test"
val munitCatsEffect = "org.typelevel" %% "munit-cats-effect-3" % munitCatsEffectV % "test"
val munitScalacheck = "org.scalameta" %% "munit-scalacheck" % munitV
val scalaCheck = "org.scalacheck" %% "scalacheck" % scalaCheckV % "test"
val scalaCheckEffect = "org.typelevel" %% "scalacheck-effect-munit" % scalaCheckEffectV % "test"

//Scala versions supported
val scala213 = "2.13.6"
val scala212 = "2.12.13"
val scala3 = "3.0.2"

// Project setup
inThisBuild(
  List(
    organization := "com.rewardsnetwork",
    developers := List(
      Developer("sloshy", "Ryan Peters", "me@rpeters.dev", url("https://github.com/sloshy"))
    ),
    homepage := Some(url("https://github.com/rewards-network/pure-aws")),
    licenses := List("Apache-2.0" -> url("http://www.apache.org/licenses/LICENSE-2.0")),
    githubWorkflowJavaVersions := Seq("adopt@1.8"),
    githubWorkflowTargetTags ++= Seq("v*"),
    githubWorkflowPublishTargetBranches := Seq(RefPredicate.StartsWith(Ref.Tag("v"))),
    githubWorkflowPublish := Seq(
      WorkflowStep.Sbt(
        List("ci-release"),
        env = Map(
          "PGP_PASSPHRASE" -> "${{ secrets.PGP_PASSPHRASE }}",
          "PGP_SECRET" -> "${{ secrets.PGP_SECRET }}",
          "SONATYPE_PASSWORD" -> "${{ secrets.SONATYPE_PASSWORD }}",
          "SONATYPE_USERNAME" -> "${{ secrets.SONATYPE_USERNAME }}"
        )
      )
    ),
    scalaVersion := scala213,
    crossScalaVersions := Seq(scala3, scala213, scala212)
  )
)

lazy val root = (project in file("."))
  .settings(
    publish / skip := true
  )
  .aggregate(core, sqs, sqsRefined, s3, s3Testing)

lazy val core = (project in file("modules/core"))
  .settings(
    name := "pure-aws-core",
    libraryDependencies ++= Seq(
      awsSdkCore,
      catsCore,
      catsEffect,
      collectionCompat,
      fs2Core,
      fs2ReactiveStreams,
      // Test deps
      munitCatsEffect,
      munitScalacheck,
      scalaCheck,
      scalaCheckEffect
    )
  )

lazy val sqs = (project in file("modules/sqs"))
  .settings(
    name := "pure-aws-sqs",
    libraryDependencies ++= Seq(
      // Core deps
      awsSQS,
      // Test deps
      catsEffectLaws
    )
  )
  .dependsOn(core % "compile->compile;test->test")

lazy val sqsRefined = (project in file("modules/sqs-refined"))
  .settings(
    name := "pure-aws-sqs-refined",
    libraryDependencies ++= Seq(
      refined
    ),
    Compile / unmanagedSourceDirectories ++= {
      def dir(s: String) = baseDirectory.value / "src" / "main" / s"scala$s"

      if (scalaVersion.value.startsWith("2.13")) List(dir("-2.13+"))
      else if (scalaVersion.value.startsWith("3")) List(dir("-2.13+"))
      else Nil
    }
  )
  .dependsOn(sqs % "compile->compile;test->test")

lazy val s3 = (project in file("modules/s3"))
  .settings(
    name := "pure-aws-s3",
    libraryDependencies ++= Seq(
      // Core deps
      awsS3,
      fs2Io,
      // Test deps
      catsEffectLaws
    ),
    Compile / doc / sources := {
      if (scalaVersion.value.startsWith("3")) Nil
      else (Compile / doc / sources).value
    }
  )
  .dependsOn(core % "compile->compile;test->test")

lazy val s3Testing = (project in file("modules/s3-testing"))
  .settings(
    name := "pure-aws-s3-testing"
  )
  .dependsOn(s3 % "compile->compile;test->test")<|MERGE_RESOLUTION|>--- conflicted
+++ resolved
@@ -1,13 +1,7 @@
 //Core deps
-<<<<<<< HEAD
-val amazonV = "2.17.38"
-val catsV = "2.6.1"
-val catsEffectV = "3.2.9"
-=======
 val amazonV = "2.17.121"
 val catsV = "2.7.0"
 val catsEffectV = "3.2.8"
->>>>>>> e04e090f
 val fs2V = "3.1.2"
 val log4catsV = "1.2.0"
 val refinedV = "0.9.25"
