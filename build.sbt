--- conflicted
+++ resolved
@@ -4,14 +4,8 @@
 val catsEffectV = "3.2.1"
 val fs2V = "3.0.6"
 val log4catsV = "1.2.0"
-<<<<<<< HEAD
-val refinedV = "0.9.27"
-val monixV = "3.4.0"
-val collectionCompatV = "2.4.4"
-=======
 val refinedV = "0.9.25"
 val collectionCompatV = "2.5.0"
->>>>>>> 4e825294
 
 val catsCore = "org.typelevel" %% "cats-core" % catsV
 val catsEffect = "org.typelevel" %% "cats-effect-std" % catsEffectV
