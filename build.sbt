//Core deps
val amazonV = "2.16.67"
<<<<<<< HEAD
val catsV = "2.4.2"
val catsEffectV = "2.5.1"
=======
val catsV = "2.6.1"
val catsEffectV = "2.4.1"
>>>>>>> d09b2b46
val fs2V = "2.5.6"
val log4catsV = "1.2.0"
val refinedV = "0.9.25"
val monixV = "3.4.0"
val collectionCompatV = "2.4.4"

val catsCore = "org.typelevel" %% "cats-core" % catsV
val catsEffect = "org.typelevel" %% "cats-effect" % catsEffectV
val fs2Core = "co.fs2" %% "fs2-core" % fs2V
val fs2Io = "co.fs2" %% "fs2-io" % fs2V
val fs2ReactiveStreams = "co.fs2" %% "fs2-reactive-streams" % fs2V
val awsSdkCore = "software.amazon.awssdk" % "sdk-core" % amazonV
val awsSQS = "software.amazon.awssdk" % "sqs" % amazonV
val awsS3 = "software.amazon.awssdk" % "s3" % amazonV
val refined = "eu.timepit" %% "refined" % refinedV
val monixCatnap = "io.monix" %% "monix-catnap" % monixV
val collectionCompat =
  "org.scala-lang.modules" %% "scala-collection-compat" % collectionCompatV

//Test/build deps
val scalaTestV = "3.2.9"
val scalaCheckV = "1.15.4"
val scalaTestScalacheckV = "3.2.2.0"
val betterMonadicForV = "0.3.1"
val flexmarkV = "0.35.10" // scala-steward:off

val catsEffectLaws =
  "org.typelevel" %% "cats-effect-laws" % catsEffectV % "test"
val log4catsTesting =
  "io.chrisdavenport" %% "log4cats-testing" % log4catsV % "test"
val scalatest = "org.scalatest" %% "scalatest" % scalaTestV % "test"
val scalacheck = "org.scalacheck" %% "scalacheck" % scalaCheckV % "test"
val scalatestPlusScalacheck =
  "org.scalatestplus" %% "scalacheck-1-14" % scalaTestScalacheckV % "test"
val flexmark = "com.vladsch.flexmark" % "flexmark-all" % flexmarkV % "test"

//Scala versions supported
val scala213 = "2.13.6"
val scala212 = "2.12.13"

// Project setup
inThisBuild(
  List(
    organization := "com.rewardsnetwork",
    developers := List(
      Developer("sloshy", "Ryan Peters", "rpeters@rewardsnetwork.com", url("https://github.com/sloshy"))
    ),
    homepage := Some(url("https://github.com/rewards-network/pure-aws")),
    licenses := List("Apache-2.0" -> url("http://www.apache.org/licenses/LICENSE-2.0")),
    githubWorkflowJavaVersions := Seq("adopt@1.8"),
    githubWorkflowTargetTags ++= Seq("v*"),
    githubWorkflowPublishTargetBranches := Seq(RefPredicate.StartsWith(Ref.Tag("v"))),
    githubWorkflowPublish := Seq(
      WorkflowStep.Sbt(
        List("ci-release"),
        env = Map(
          "PGP_PASSPHRASE" -> "${{ secrets.PGP_PASSPHRASE }}",
          "PGP_SECRET" -> "${{ secrets.PGP_SECRET }}",
          "SONATYPE_PASSWORD" -> "${{ secrets.SONATYPE_PASSWORD }}",
          "SONATYPE_USERNAME" -> "${{ secrets.SONATYPE_USERNAME }}"
        )
      )
    ),
    scalaVersion := scala213,
    crossScalaVersions := Seq(scala213, scala212)
  )
)

val commonSettings = Seq(
  addCompilerPlugin("com.olegpy" %% "better-monadic-for" % betterMonadicForV)
)

lazy val root = (project in file("."))
  .settings(
    commonSettings,
    publish / skip := true
  )
  .aggregate(core, sqs, sqsRefined, s3, s3Testing)

lazy val core = (project in file("modules/core"))
  .settings(
    commonSettings,
    name := "pure-aws-core",
    libraryDependencies ++= Seq(
      awsSdkCore,
      catsCore,
      catsEffect,
      collectionCompat,
      fs2Core,
      fs2ReactiveStreams,
      //Test deps
      scalatest,
      scalacheck,
      scalatestPlusScalacheck,
      flexmark
    )
  )

lazy val sqs = (project in file("modules/sqs"))
  .settings(
    commonSettings,
    name := "pure-aws-sqs",
    libraryDependencies ++= Seq(
      //Core deps
      awsSQS,
      monixCatnap,
      //Test deps
      catsEffectLaws
    )
  )
  .dependsOn(core % "compile->compile;test->test")

lazy val sqsRefined = (project in file("modules/sqs-refined"))
  .settings(
    commonSettings,
    name := "pure-aws-sqs-refined",
    libraryDependencies ++= Seq(
      refined
    )
  )
  .dependsOn(sqs % "compile->compile;test->test")

lazy val s3 = (project in file("modules/s3"))
  .settings(
    commonSettings,
    name := "pure-aws-s3",
    libraryDependencies ++= Seq(
      //Core deps
      awsS3,
      fs2Io,
      monixCatnap,
      //Test deps
      catsEffectLaws
    )
  )
  .dependsOn(core % "compile->compile;test->test")

lazy val s3Testing = (project in file("modules/s3-testing"))
  .settings(
    commonSettings,
    name := "pure-aws-s3-testing"
  )
  .dependsOn(s3 % "compile->compile;test->test")<|MERGE_RESOLUTION|>--- conflicted
+++ resolved
@@ -1,12 +1,7 @@
 //Core deps
 val amazonV = "2.16.67"
-<<<<<<< HEAD
-val catsV = "2.4.2"
+val catsV = "2.6.1"
 val catsEffectV = "2.5.1"
-=======
-val catsV = "2.6.1"
-val catsEffectV = "2.4.1"
->>>>>>> d09b2b46
 val fs2V = "2.5.6"
 val log4catsV = "1.2.0"
 val refinedV = "0.9.25"
