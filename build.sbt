--- conflicted
+++ resolved
@@ -1,11 +1,6 @@
 //Core deps
-<<<<<<< HEAD
-val amazonV = "2.17.38"
-val catsV = "2.7.0"
-=======
 val amazonV = "2.17.104"
 val catsV = "2.6.1"
->>>>>>> 31d0802b
 val catsEffectV = "3.2.8"
 val fs2V = "3.1.2"
 val log4catsV = "1.2.0"
